--- conflicted
+++ resolved
@@ -1,440 +1,441 @@
-﻿using System;
-using System.Collections.Generic;
-using System.Security.Cryptography.X509Certificates;
-using System.Threading.Tasks;
-
-namespace StackExchange.Redis.Extensions.Core
-{
-	/// <summary>
-	/// Contrac for ICache implementation
-	/// </summary>
-	public interface ICacheClient : IDisposable
-	{
-		/// <summary>
-		/// Return the instance of <see cref="StackExchange.Redis.IDatabase"/> used be ICacheClient implementation
-		/// </summary>
-		IDatabase Database { get; }
-
-		/// <summary>
-		/// Return the instance of <see cref="ISerializer"/>
-		/// </summary>
-		ISerializer Serializer { get; }
-
-		/// <summary>
-		/// Verify that the specified cache key exists
-		/// </summary>
-		/// <param name="key">The cache key.</param>
-		/// <returns>True if the key is present into Redis. Othwerwise False</returns>
-		bool Exists(string key);
-
-		/// <summary>
-		/// Verify that the specified cache key exists
-		/// </summary>
-		/// <param name="key">The cache key.</param>
-		/// <returns>True if the key is present into Redis. Othwerwise False</returns>
-		Task<bool> ExistsAsync(string key);
-
-		/// <summary>
-		/// Removes the specified key from Redis Database
-		/// </summary>
-		/// <param name="key">The key.</param>
-		/// <returns>True if the key has removed. Othwerwise False</returns>
-		bool Remove(string key);
-
-		/// <summary>
-		/// Removes the specified key from Redis Database
-		/// </summary>
-		/// <param name="key">The key.</param>
-		/// <returns>True if the key has removed. Othwerwise False</returns>
-		Task<bool> RemoveAsync(string key);
-
-		/// <summary>
-		/// Removes all specified keys from Redis Database
-		/// </summary>
-		/// <param name="keys">The key.</param>
-		void RemoveAll(IEnumerable<string> keys);
-
-		/// <summary>
-		/// Removes all specified keys from Redis Database
-		/// </summary>
-		/// <param name="keys">The key.</param>
-		Task RemoveAllAsync(IEnumerable<string> keys);
-
-		/// <summary>
-		/// Get the object with the specified key from Redis database
-		/// </summary>
-		/// <typeparam name="T">The type of the expected object</typeparam>
-		/// <param name="key">The cache key.</param>
-		/// <returns>Null if not present, otherwise the instance of T.</returns>
-		T Get<T>(string key);
-
-		/// <summary>
-		/// Get the object with the specified key from Redis database
-		/// </summary>
-		/// <typeparam name="T">The type of the expected object</typeparam>
-		/// <param name="key">The cache key.</param>
-		/// <returns>Null if not present, otherwise the instance of T.</returns>
-		Task<T> GetAsync<T>(string key);
-
-		/// <summary>
-		/// Adds the specified instance to the Redis database.
-		/// </summary>
-		/// <typeparam name="T">The type of the class to add to Redis</typeparam>
-		/// <param name="key">The cache key.</param>
-		/// <param name="value">The instance of T.</param>
-		/// <returns>True if the object has been added. Otherwise false</returns>
-		bool Add<T>(string key, T value);
-
-<<<<<<< HEAD
-		/// <summary>
-		/// Adds the specified instance to the Redis database.
-		/// </summary>
-		/// <typeparam name="T">The type of the class to add to Redis</typeparam>
-		/// <param name="key">The cache key.</param>
-		/// <param name="value">The instance of T.</param>
-		/// <returns>True if the object has been added. Otherwise false</returns>
-		Task<bool> AddAsync<T>(string key, T value);
-=======
-        /// <summary>
-        /// Adds the specified instance to the Redis database.
-        /// </summary>
-        /// <typeparam name="T">The type of the class to add to Redis</typeparam>
-        /// <param name="key">The cache key.</param>
-        /// <param name="value">The instance of T.</param>
-        /// <returns>True if the object has been added. Otherwise false</returns>
-        Task<bool> AddAsync<T>(string key, T value) where T : class;
->>>>>>> 811e88cc
-
-		/// <summary>
-		/// Replaces the object with specified key into Redis database.
-		/// </summary>
-		/// <typeparam name="T"></typeparam>
-		/// <param name="key">The key.</param>
-		/// <param name="value">The instance of T</param>
-		/// <returns>
-		/// True if the object has been added. Otherwise false
-		/// </returns>
-		bool Replace<T>(string key, T value);
-
-		/// <summary>
-		/// Replaces the object with specified key into Redis database.
-		/// </summary>
-		/// <typeparam name="T"></typeparam>
-		/// <param name="key">The key.</param>
-		/// <param name="value">The instance of T</param>
-		/// <returns>
-		/// True if the object has been added. Otherwise false
-		/// </returns>
-		Task<bool> ReplaceAsync<T>(string key, T value);
-
-		/// <summary>
-		/// Adds the specified instance to the Redis database.
-		/// </summary>
-		/// <typeparam name="T">The type of the class to add to Redis</typeparam>
-		/// <param name="key">The cache key.</param>
-		/// <param name="value">The instance of T.</param>
-		/// <param name="expiresAt">Expiration time.</param>
-		/// <returns>
-		/// True if the object has been added. Otherwise false
-		/// </returns>
-		bool Add<T>(string key, T value, DateTimeOffset expiresAt);
-
-		/// <summary>
-		/// Adds the specified instance to the Redis database.
-		/// </summary>
-		/// <typeparam name="T">The type of the class to add to Redis</typeparam>
-		/// <param name="key">The cache key.</param>
-		/// <param name="value">The instance of T.</param>
-		/// <param name="expiresAt">Expiration time.</param>
-		/// <returns>
-		/// True if the object has been added. Otherwise false
-		/// </returns>
-		Task<bool> AddAsync<T>(string key, T value, DateTimeOffset expiresAt);
-
-		/// <summary>
-		/// Replaces the object with specified key into Redis database.
-		/// </summary>
-		/// <typeparam name="T"></typeparam>
-		/// <param name="key">The key.</param>
-		/// <param name="value">The instance of T</param>
-		/// <param name="expiresAt">Expiration time.</param>
-		/// <returns>
-		/// True if the object has been added. Otherwise false
-		/// </returns>
-		bool Replace<T>(string key, T value, DateTimeOffset expiresAt);
-
-		/// <summary>
-		/// Replaces the object with specified key into Redis database.
-		/// </summary>
-		/// <typeparam name="T"></typeparam>
-		/// <param name="key">The key.</param>
-		/// <param name="value">The instance of T</param>
-		/// <param name="expiresAt">Expiration time.</param>
-		/// <returns>
-		/// True if the object has been added. Otherwise false
-		/// </returns>
-		Task<bool> ReplaceAsync<T>(string key, T value, DateTimeOffset expiresAt);
-
-		/// <summary>
-		/// Adds the specified instance to the Redis database.
-		/// </summary>
-		/// <typeparam name="T">The type of the class to add to Redis</typeparam>
-		/// <param name="key">The cache key.</param>
-		/// <param name="value">The instance of T.</param>
-		/// <param name="expiresIn">The duration of the cache using Timespan.</param>
-		/// <returns>
-		/// True if the object has been added. Otherwise false
-		/// </returns>
-		bool Add<T>(string key, T value, TimeSpan expiresIn);
-
-		/// <summary>
-		/// Adds the specified instance to the Redis database.
-		/// </summary>
-		/// <typeparam name="T">The type of the class to add to Redis</typeparam>
-		/// <param name="key">The cache key.</param>
-		/// <param name="value">The instance of T.</param>
-		/// <param name="expiresIn">The duration of the cache using Timespan.</param>
-		/// <returns>
-		/// True if the object has been added. Otherwise false
-		/// </returns>
-		Task<bool> AddAsync<T>(string key, T value, TimeSpan expiresIn);
-
-		/// <summary>
-		/// Replaces the object with specified key into Redis database.
-		/// </summary>
-		/// <typeparam name="T"></typeparam>
-		/// <param name="key">The key.</param>
-		/// <param name="value">The instance of T</param>
-		/// <param name="expiresIn">The duration of the cache using Timespan.</param>
-		/// <returns>
-		/// True if the object has been added. Otherwise false
-		/// </returns>
-		bool Replace<T>(string key, T value, TimeSpan expiresIn);
-
-		/// <summary>
-		/// Replaces the object with specified key into Redis database.
-		/// </summary>
-		/// <typeparam name="T"></typeparam>
-		/// <param name="key">The key.</param>
-		/// <param name="value">The instance of T</param>
-		/// <param name="expiresIn">The duration of the cache using Timespan.</param>
-		/// <returns>
-		/// True if the object has been added. Otherwise false
-		/// </returns>
-		Task<bool> ReplaceAsync<T>(string key, T value, TimeSpan expiresIn);
-
-		/// <summary>
-		/// Get the objects with the specified keys from Redis database with one roundtrip
-		/// </summary>
-		/// <typeparam name="T">The type of the expected object</typeparam>
-		/// <param name="keys">The keys.</param>
-		/// <returns>
-		/// Empty list if there are no results, otherwise the instance of T.
-		/// If a cache key is not present on Redis the specified object into the returned Dictionary will be null
-		/// </returns>
-		IDictionary<string, T> GetAll<T>(IEnumerable<string> keys);
-
-		/// <summary>
-		/// Get the objects with the specified keys from Redis database with a single roundtrip
-		/// </summary>
-		/// <typeparam name="T">The type of the expected object</typeparam>
-		/// <param name="keys">The keys.</param>
-		/// <returns>
-		/// Empty list if there are no results, otherwise the instance of T.
-		/// If a cache key is not present on Redis the specified object into the returned Dictionary will be null
-		/// </returns>
-		Task<IDictionary<string, T>> GetAllAsync<T>(IEnumerable<string> keys);
-
-		/// <summary>
-		/// Add the objects with the specified keys to Redis database with a single roundtrip
-		/// </summary>
-		/// <typeparam name="T">The type of the expected object</typeparam>
-		/// <param name="items">The items.</param>
-		bool AddAll<T>(IList<Tuple<string, T>> items);
-
-		/// <summary>
-		/// Add the objects with the specified keys to Redis database with a single roundtrip
-		/// </summary>
-		/// <typeparam name="T">The type of the expected object</typeparam>
-		/// <param name="items">The items.</param>
-		Task<bool> AddAllAsync<T>(IList<Tuple<string, T>> items);
-
-<<<<<<< HEAD
-		/// <summary>
-		/// Run SADD command see http://redis.io/commands/sadd
-=======
-        /// <summary>
-        /// Run SADD command <see cref="http://redis.io/commands/sadd"/>
-        /// </summary>
-        /// <param name="memberName">Name of the member.</param>
-        /// <param name="key">The key.</param>
-        [Obsolete("Parameters are a little misleading. Digging further reveals the parameters should be swapped. Use SetAdd<T> instead.")]
-        bool SetAdd(string memberName, string key);
-
-        /// <summary>
-        /// Run SADD command <see cref="http://redis.io/commands/sadd"/>
-        /// </summary>
-        /// <param name="memberName">Name of the member.</param>
-        /// <param name="key">The key.</param>
-        [Obsolete("Parameters are a little misleading. Digging further reveals the parameters should be swapped. Use SetAddAsync<T> instead.")]
-        Task<bool> SetAddAsync(string memberName, string key);
-
-        /// <summary>
-		/// Run SADD command <see cref="http://redis.io/commands/sadd"/>
->>>>>>> 811e88cc
-		/// </summary>
-		/// <param name="item">Name of the member.</param>
-		/// <param name="key">The key.</param>
-        bool SetAdd<T>(string key, T item) where T : class;
-
-<<<<<<< HEAD
-		/// <summary>
-		/// Run SADD command see http://redis.io/commands/sadd
-=======
-        /// <summary>
-		/// Run SADD command <see cref="http://redis.io/commands/sadd"/>
->>>>>>> 811e88cc
-		/// </summary>
-		/// <param name="item">Name of the member.</param>
-		/// <param name="key">The key.</param>
-        Task<bool> SetAddAsync<T>(string key, T item) where T : class;
-
-<<<<<<< HEAD
-		/// <summary>
-		/// Run SMEMBERS command see http://redis.io/commands/SMEMBERS
-		/// </summary>
-		/// <param name="memberName">Name of the member.</param>
-		string[] SetMember(string memberName);
-=======
-        /// <summary>
-        /// Run SMEMBERS command <see cref="http://redis.io/commands/SMEMBERS"/>
-        /// </summary>
-        /// <param name="memberName">Name of the member.</param>
-        string[] SetMember(string memberName);
->>>>>>> 811e88cc
-
-		/// <summary>
-		/// Run SMEMBERS command see http://redis.io/commands/SMEMBERS
-		/// </summary>
-		/// <param name="memberName">Name of the member.</param>
-		Task<string[]> SetMemberAsync(string memberName);
-
-		/// <summary>
-		/// Searches the keys from Redis database
-		/// </summary>
-		/// <remarks>
-		/// Consider this as a command that should only be used in production environments with extreme care. It may ruin performance when it is executed against large databases
-		/// </remarks>
-		/// <param name="pattern">The pattern.</param>
-		/// <example>
-		///		if you want to return all keys that start with "myCacheKey" uses "myCacheKey*"
-		///		if you want to return all keys that contain with "myCacheKey" uses "*myCacheKey*"
-		///		if you want to return all keys that end with "myCacheKey" uses "*myCacheKey"
-		/// </example>
-		/// <returns>A list of cache keys retrieved from Redis database</returns>
-		IEnumerable<string> SearchKeys(string pattern);
-
-		/// <summary>
-		/// Searches the keys from Redis database
-		/// </summary>
-		/// <remarks>
-		/// Consider this as a command that should only be used in production environments with extreme care. It may ruin performance when it is executed against large databases
-		/// </remarks>
-		/// <param name="pattern">The pattern.</param>
-		/// <example>
-		///		if you want to return all keys that start with "myCacheKey" uses "myCacheKey*"
-		///		if you want to return all keys that contain with "myCacheKey" uses "*myCacheKey*"
-		///		if you want to return all keys that end with "myCacheKey" uses "*myCacheKey"
-		/// </example>
-		/// <returns>A list of cache keys retrieved from Redis database</returns>
-		Task<IEnumerable<string>> SearchKeysAsync(string pattern);
-
-		/// <summary>
-		/// Flushes the database.
-		/// </summary>
-		void FlushDb();
-
-		/// <summary>
-		/// Flushes the database asynchronous.
-		/// </summary>
-		/// <returns></returns>
-		Task FlushDbAsync();
-
-        /// <summary>
-        /// Save the DB in background.
-        /// </summary>
-	    void Save(SaveType saveType);
-
-        /// <summary>
-        /// Save the DB in background asynchronous.
-        /// </summary>
-        void SaveAsync(SaveType saveType);
-            
-        /// <summary>
-		/// Gets the information about redis.
-		/// More info see http://redis.io/commands/INFO
-		/// </summary>
-		Dictionary<string, string> GetInfo();
-
-		/// <summary>
-		/// Gets the information about redis.
-		/// More info see http://redis.io/commands/INFO
-		/// </summary>
-		Task<Dictionary<string, string>> GetInfoAsync();
-
-        /// <summary>
-        /// Publishes a message to a channel.
-        /// </summary>
-	    long Publish<T>(RedisChannel channel, T message, CommandFlags flags = CommandFlags.None);
-
-	    /// <summary>
-	    /// Publishes a message to a channel.
-	    /// </summary>
-	    Task<long> PublishAsync<T>(RedisChannel channel, T message, CommandFlags flags = CommandFlags.None);
-
-	    /// <summary>
-	    /// Registers a callback handler to process messages published to a channel.
-	    /// </summary>
-	    void Subscribe<T>(RedisChannel channel, Action<T> handler, CommandFlags flags = CommandFlags.None);
-
-<<<<<<< HEAD
-		/// <summary>
-		/// Registers a callback handler to process messages published to a channel.
-		/// </summary>
-		Task SubscribeAsync<T>(RedisChannel channel, Func<T, Task> handler, CommandFlags flags = CommandFlags.None);
-
-		/// <summary>
-		/// Unregisters a callback handler to process messages published to a channel.
-		/// </summary>
-		void Unsubscribe<T>(RedisChannel channel, Action<T> handler, CommandFlags flags = CommandFlags.None);
-
-		/// <summary>
-		/// Unregisters a callback handler to process messages published to a channel.
-		/// </summary>
-		Task UnsubscribeAsync<T>(RedisChannel channel, Func<T, Task> handler, CommandFlags flags = CommandFlags.None);
-
-        /// <summary>
-        /// Unregisters all callback handlers on a channel.
-        /// </summary>
-        void UnsubscribeAll(CommandFlags flags = CommandFlags.None);
-
-        /// <summary>
-        /// Unregisters all callback handlers on a channel.
-        /// </summary>
-        Task UnsubscribeAllAsync(CommandFlags flags = CommandFlags.None);
-=======
-	    /// <summary>
-	    /// Registers a callback handler to process messages published to a channel.
-	    /// </summary>
-	    Task SubscribeAsync<T>(RedisChannel channel, Func<T, Task> handler, CommandFlags flags = CommandFlags.None) where T : class;
-
-	    long ListAddToLeft<T>(string key, T item) where T : class;
-
-	    Task<long> ListAddToLeftAsync<T>(string key, T item) where T : class;
-
-	    T ListGetFromRight<T>(string key) where T : class;
-
-	    Task<T> ListGetFromRightAsync<T>(string key) where T : class;
->>>>>>> 811e88cc
-	}
+﻿using System;
+using System.Collections.Generic;
+using System.Security.Cryptography.X509Certificates;
+using System.Threading.Tasks;
+
+namespace StackExchange.Redis.Extensions.Core
+{
+	/// <summary>
+	/// Contrac for ICache implementation
+	/// </summary>
+	public interface ICacheClient : IDisposable
+	{
+		/// <summary>
+		/// Return the instance of <see cref="StackExchange.Redis.IDatabase"/> used be ICacheClient implementation
+		/// </summary>
+		IDatabase Database { get; }
+
+		/// <summary>
+		/// Return the instance of <see cref="ISerializer"/>
+		/// </summary>
+		ISerializer Serializer { get; }
+
+		/// <summary>
+		/// Verify that the specified cache key exists
+		/// </summary>
+		/// <param name="key">The cache key.</param>
+		/// <returns>True if the key is present into Redis. Othwerwise False</returns>
+		bool Exists(string key);
+
+		/// <summary>
+		/// Verify that the specified cache key exists
+		/// </summary>
+		/// <param name="key">The cache key.</param>
+		/// <returns>True if the key is present into Redis. Othwerwise False</returns>
+		Task<bool> ExistsAsync(string key);
+
+		/// <summary>
+		/// Removes the specified key from Redis Database
+		/// </summary>
+		/// <param name="key">The key.</param>
+		/// <returns>True if the key has removed. Othwerwise False</returns>
+		bool Remove(string key);
+
+		/// <summary>
+		/// Removes the specified key from Redis Database
+		/// </summary>
+		/// <param name="key">The key.</param>
+		/// <returns>True if the key has removed. Othwerwise False</returns>
+		Task<bool> RemoveAsync(string key);
+
+		/// <summary>
+		/// Removes all specified keys from Redis Database
+		/// </summary>
+		/// <param name="keys">The key.</param>
+		void RemoveAll(IEnumerable<string> keys);
+
+		/// <summary>
+		/// Removes all specified keys from Redis Database
+		/// </summary>
+		/// <param name="keys">The key.</param>
+		Task RemoveAllAsync(IEnumerable<string> keys);
+
+		/// <summary>
+		/// Get the object with the specified key from Redis database
+		/// </summary>
+		/// <typeparam name="T">The type of the expected object</typeparam>
+		/// <param name="key">The cache key.</param>
+		/// <returns>Null if not present, otherwise the instance of T.</returns>
+		T Get<T>(string key);
+
+		/// <summary>
+		/// Get the object with the specified key from Redis database
+		/// </summary>
+		/// <typeparam name="T">The type of the expected object</typeparam>
+		/// <param name="key">The cache key.</param>
+		/// <returns>Null if not present, otherwise the instance of T.</returns>
+		Task<T> GetAsync<T>(string key);
+
+		/// <summary>
+		/// Adds the specified instance to the Redis database.
+		/// </summary>
+		/// <typeparam name="T">The type of the class to add to Redis</typeparam>
+		/// <param name="key">The cache key.</param>
+		/// <param name="value">The instance of T.</param>
+		/// <returns>True if the object has been added. Otherwise false</returns>
+		bool Add<T>(string key, T value);
+
+		/// <summary>
+		/// Adds the specified instance to the Redis database.
+		/// </summary>
+		/// <typeparam name="T">The type of the class to add to Redis</typeparam>
+		/// <param name="key">The cache key.</param>
+		/// <param name="value">The instance of T.</param>
+		/// <returns>True if the object has been added. Otherwise false</returns>
+		Task<bool> AddAsync<T>(string key, T value);
+
+		/// <summary>
+		/// Replaces the object with specified key into Redis database.
+		/// </summary>
+		/// <typeparam name="T"></typeparam>
+		/// <param name="key">The key.</param>
+		/// <param name="value">The instance of T</param>
+		/// <returns>
+		/// True if the object has been added. Otherwise false
+		/// </returns>
+		bool Replace<T>(string key, T value);
+
+		/// <summary>
+		/// Replaces the object with specified key into Redis database.
+		/// </summary>
+		/// <typeparam name="T"></typeparam>
+		/// <param name="key">The key.</param>
+		/// <param name="value">The instance of T</param>
+		/// <returns>
+		/// True if the object has been added. Otherwise false
+		/// </returns>
+		Task<bool> ReplaceAsync<T>(string key, T value);
+
+		/// <summary>
+		/// Adds the specified instance to the Redis database.
+		/// </summary>
+		/// <typeparam name="T">The type of the class to add to Redis</typeparam>
+		/// <param name="key">The cache key.</param>
+		/// <param name="value">The instance of T.</param>
+		/// <param name="expiresAt">Expiration time.</param>
+		/// <returns>
+		/// True if the object has been added. Otherwise false
+		/// </returns>
+		bool Add<T>(string key, T value, DateTimeOffset expiresAt);
+
+		/// <summary>
+		/// Adds the specified instance to the Redis database.
+		/// </summary>
+		/// <typeparam name="T">The type of the class to add to Redis</typeparam>
+		/// <param name="key">The cache key.</param>
+		/// <param name="value">The instance of T.</param>
+		/// <param name="expiresAt">Expiration time.</param>
+		/// <returns>
+		/// True if the object has been added. Otherwise false
+		/// </returns>
+		Task<bool> AddAsync<T>(string key, T value, DateTimeOffset expiresAt);
+
+		/// <summary>
+		/// Replaces the object with specified key into Redis database.
+		/// </summary>
+		/// <typeparam name="T"></typeparam>
+		/// <param name="key">The key.</param>
+		/// <param name="value">The instance of T</param>
+		/// <param name="expiresAt">Expiration time.</param>
+		/// <returns>
+		/// True if the object has been added. Otherwise false
+		/// </returns>
+		bool Replace<T>(string key, T value, DateTimeOffset expiresAt);
+
+		/// <summary>
+		/// Replaces the object with specified key into Redis database.
+		/// </summary>
+		/// <typeparam name="T"></typeparam>
+		/// <param name="key">The key.</param>
+		/// <param name="value">The instance of T</param>
+		/// <param name="expiresAt">Expiration time.</param>
+		/// <returns>
+		/// True if the object has been added. Otherwise false
+		/// </returns>
+		Task<bool> ReplaceAsync<T>(string key, T value, DateTimeOffset expiresAt);
+
+		/// <summary>
+		/// Adds the specified instance to the Redis database.
+		/// </summary>
+		/// <typeparam name="T">The type of the class to add to Redis</typeparam>
+		/// <param name="key">The cache key.</param>
+		/// <param name="value">The instance of T.</param>
+		/// <param name="expiresIn">The duration of the cache using Timespan.</param>
+		/// <returns>
+		/// True if the object has been added. Otherwise false
+		/// </returns>
+		bool Add<T>(string key, T value, TimeSpan expiresIn);
+
+		/// <summary>
+		/// Adds the specified instance to the Redis database.
+		/// </summary>
+		/// <typeparam name="T">The type of the class to add to Redis</typeparam>
+		/// <param name="key">The cache key.</param>
+		/// <param name="value">The instance of T.</param>
+		/// <param name="expiresIn">The duration of the cache using Timespan.</param>
+		/// <returns>
+		/// True if the object has been added. Otherwise false
+		/// </returns>
+		Task<bool> AddAsync<T>(string key, T value, TimeSpan expiresIn);
+
+		/// <summary>
+		/// Replaces the object with specified key into Redis database.
+		/// </summary>
+		/// <typeparam name="T"></typeparam>
+		/// <param name="key">The key.</param>
+		/// <param name="value">The instance of T</param>
+		/// <param name="expiresIn">The duration of the cache using Timespan.</param>
+		/// <returns>
+		/// True if the object has been added. Otherwise false
+		/// </returns>
+		bool Replace<T>(string key, T value, TimeSpan expiresIn);
+
+		/// <summary>
+		/// Replaces the object with specified key into Redis database.
+		/// </summary>
+		/// <typeparam name="T"></typeparam>
+		/// <param name="key">The key.</param>
+		/// <param name="value">The instance of T</param>
+		/// <param name="expiresIn">The duration of the cache using Timespan.</param>
+		/// <returns>
+		/// True if the object has been added. Otherwise false
+		/// </returns>
+		Task<bool> ReplaceAsync<T>(string key, T value, TimeSpan expiresIn);
+
+		/// <summary>
+		/// Get the objects with the specified keys from Redis database with one roundtrip
+		/// </summary>
+		/// <typeparam name="T">The type of the expected object</typeparam>
+		/// <param name="keys">The keys.</param>
+		/// <returns>
+		/// Empty list if there are no results, otherwise the instance of T.
+		/// If a cache key is not present on Redis the specified object into the returned Dictionary will be null
+		/// </returns>
+		IDictionary<string, T> GetAll<T>(IEnumerable<string> keys);
+
+		/// <summary>
+		/// Get the objects with the specified keys from Redis database with a single roundtrip
+		/// </summary>
+		/// <typeparam name="T">The type of the expected object</typeparam>
+		/// <param name="keys">The keys.</param>
+		/// <returns>
+		/// Empty list if there are no results, otherwise the instance of T.
+		/// If a cache key is not present on Redis the specified object into the returned Dictionary will be null
+		/// </returns>
+		Task<IDictionary<string, T>> GetAllAsync<T>(IEnumerable<string> keys);
+
+		/// <summary>
+		/// Add the objects with the specified keys to Redis database with a single roundtrip
+		/// </summary>
+		/// <typeparam name="T">The type of the expected object</typeparam>
+		/// <param name="items">The items.</param>
+		bool AddAll<T>(IList<Tuple<string, T>> items);
+
+		/// <summary>
+		/// Add the objects with the specified keys to Redis database with a single roundtrip
+		/// </summary>
+		/// <typeparam name="T">The type of the expected object</typeparam>
+		/// <param name="items">The items.</param>
+		Task<bool> AddAllAsync<T>(IList<Tuple<string, T>> items);
+
+		/// <summary>
+		/// Run SADD command see http://redis.io/commands/sadd
+		/// </summary>
+		/// <param name="memberName">Name of the member.</param>
+		/// <param name="key">The key.</param>
+        [Obsolete("Parameters are a little misleading. Digging further reveals the parameters should be swapped. Use SetAdd<T> instead.")]
+		bool SetAdd(string memberName, string key);
+
+		/// <summary>
+		/// Run SADD command see http://redis.io/commands/sadd
+		/// </summary>
+		/// <param name="memberName">Name of the member.</param>
+		/// <param name="key">The key.</param>
+        [Obsolete("Parameters are a little misleading. Digging further reveals the parameters should be swapped. Use SetAddAsync<T> instead.")]
+		Task<bool> SetAddAsync(string memberName, string key);
+
+		/// <summary>
+		/// Run SADD command <see cref="http://redis.io/commands/sadd"/>
+		/// </summary>
+		/// <param name="item">Name of the member.</param>
+		/// <param name="key">The key.</param>
+        bool SetAdd<T>(string key, T item) where T : class;
+
+        /// <summary>
+		/// Run SADD command <see cref="http://redis.io/commands/sadd"/>
+		/// </summary>
+		/// <param name="item">Name of the member.</param>
+		/// <param name="key">The key.</param>
+        Task<bool> SetAddAsync<T>(string key, T item) where T : class;
+
+        /// <summary>
+        /// Run SMEMBERS command <see cref="http://redis.io/commands/SMEMBERS"/>
+		/// </summary>
+		/// <param name="memberName">Name of the member.</param>
+		string[] SetMember(string memberName);
+
+		/// <summary>
+		/// Run SMEMBERS command see http://redis.io/commands/SMEMBERS
+		/// </summary>
+		/// <param name="memberName">Name of the member.</param>
+		Task<string[]> SetMemberAsync(string memberName);
+
+		/// <summary>
+		/// Searches the keys from Redis database
+		/// </summary>
+		/// <remarks>
+		/// Consider this as a command that should only be used in production environments with extreme care. It may ruin performance when it is executed against large databases
+		/// </remarks>
+		/// <param name="pattern">The pattern.</param>
+		/// <example>
+		///		if you want to return all keys that start with "myCacheKey" uses "myCacheKey*"
+		///		if you want to return all keys that contain with "myCacheKey" uses "*myCacheKey*"
+		///		if you want to return all keys that end with "myCacheKey" uses "*myCacheKey"
+		/// </example>
+		/// <returns>A list of cache keys retrieved from Redis database</returns>
+		IEnumerable<string> SearchKeys(string pattern);
+
+		/// <summary>
+		/// Searches the keys from Redis database
+		/// </summary>
+		/// <remarks>
+		/// Consider this as a command that should only be used in production environments with extreme care. It may ruin performance when it is executed against large databases
+		/// </remarks>
+		/// <param name="pattern">The pattern.</param>
+		/// <example>
+		///		if you want to return all keys that start with "myCacheKey" uses "myCacheKey*"
+		///		if you want to return all keys that contain with "myCacheKey" uses "*myCacheKey*"
+		///		if you want to return all keys that end with "myCacheKey" uses "*myCacheKey"
+		/// </example>
+		/// <returns>A list of cache keys retrieved from Redis database</returns>
+		Task<IEnumerable<string>> SearchKeysAsync(string pattern);
+
+		/// <summary>
+		/// Flushes the database.
+		/// </summary>
+		void FlushDb();
+
+		/// <summary>
+		/// Flushes the database asynchronous.
+		/// </summary>
+		/// <returns></returns>
+		Task FlushDbAsync();
+
+        /// <summary>
+        /// Save the DB in background.
+        /// </summary>
+	    void Save(SaveType saveType);
+
+        /// <summary>
+        /// Save the DB in background asynchronous.
+        /// </summary>
+        void SaveAsync(SaveType saveType);
+            
+        /// <summary>
+		/// Gets the information about redis.
+		/// More info see http://redis.io/commands/INFO
+		/// </summary>
+		Dictionary<string, string> GetInfo();
+
+		/// <summary>
+		/// Gets the information about redis.
+		/// More info see http://redis.io/commands/INFO
+		/// </summary>
+		Task<Dictionary<string, string>> GetInfoAsync();
+
+        /// <summary>
+        /// Publishes a message to a channel.
+        /// </summary>
+	    long Publish<T>(RedisChannel channel, T message, CommandFlags flags = CommandFlags.None);
+
+	    /// <summary>
+	    /// Publishes a message to a channel.
+	    /// </summary>
+	    Task<long> PublishAsync<T>(RedisChannel channel, T message, CommandFlags flags = CommandFlags.None);
+
+	    /// <summary>
+	    /// Registers a callback handler to process messages published to a channel.
+	    /// </summary>
+	    void Subscribe<T>(RedisChannel channel, Action<T> handler, CommandFlags flags = CommandFlags.None);
+
+	    /// <summary>
+	    /// Registers a callback handler to process messages published to a channel.
+	    /// </summary>
+		Task SubscribeAsync<T>(RedisChannel channel, Func<T, Task> handler, CommandFlags flags = CommandFlags.None);
+
+		/// <summary>
+		/// Unregisters a callback handler to process messages published to a channel.
+		/// </summary>
+		void Unsubscribe<T>(RedisChannel channel, Action<T> handler, CommandFlags flags = CommandFlags.None);
+
+		/// <summary>
+		/// Unregisters a callback handler to process messages published to a channel.
+		/// </summary>
+		Task UnsubscribeAsync<T>(RedisChannel channel, Func<T, Task> handler, CommandFlags flags = CommandFlags.None);
+
+        /// <summary>
+        /// Unregisters all callback handlers on a channel.
+        /// </summary>
+        void UnsubscribeAll(CommandFlags flags = CommandFlags.None);
+
+        /// <summary>
+        /// Unregisters all callback handlers on a channel.
+        /// </summary>
+        Task UnsubscribeAllAsync(CommandFlags flags = CommandFlags.None);
+
+		/// <summary>
+		/// Insert the specified value at the head of the list stored at key. If key does not exist, it is created as empty list before performing the push operations.
+		/// </summary>
+		/// <typeparam name="T"></typeparam>
+		/// <param name="key">The key.</param>
+		/// <param name="item">The item.</param>
+		/// <returns>
+		/// the length of the list after the push operations.
+		/// </returns>
+		/// <remarks>
+		/// http://redis.io/commands/lpush
+		/// </remarks>
+		long ListAddToLeft<T>(string key, T item) where T : class;
+
+		/// <summary>
+		/// Lists the add to left asynchronous.
+		/// </summary>
+		/// <typeparam name="T"></typeparam>
+		/// <param name="key">The key.</param>
+		/// <param name="item">The item.</param>
+		/// <returns></returns>
+		Task<long> ListAddToLeftAsync<T>(string key, T item) where T : class;
+
+		/// <summary>
+		/// Removes and returns the last element of the list stored at key.
+		/// </summary>
+		/// <typeparam name="T"></typeparam>
+		/// <param name="key">The key.</param>
+		/// <returns></returns>
+		/// <remarks>
+		/// http://redis.io/commands/rpop
+		/// </remarks>
+		T ListGetFromRight<T>(string key) where T : class;
+
+		/// <summary>
+		/// Removes and returns the last element of the list stored at key.
+		/// </summary>
+		/// <typeparam name="T"></typeparam>
+		/// <param name="key">The key.</param>
+		/// <returns></returns>
+		/// <remarks>
+		/// http://redis.io/commands/rpop
+		/// </remarks>
+		Task<T> ListGetFromRightAsync<T>(string key) where T : class;
+	}
 }