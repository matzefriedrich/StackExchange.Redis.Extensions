--- conflicted
+++ resolved
@@ -11,56 +11,6 @@
 
 namespace StackExchange.Redis.Extensions.Core.Implementations
 {
-<<<<<<< HEAD
-    public class RedisDatabase : IRedisDatabase
-	{
-		private readonly IConnectionMultiplexer connectionMultiplexer;
-		private readonly ServerEnumerationStrategy serverEnumerationStrategy = new ServerEnumerationStrategy();
-		private readonly string keyprefix;
-
-		public RedisDatabase(
-				IConnectionMultiplexer connectionMultiplexer,
-				ISerializer serializer,
-				ServerEnumerationStrategy serverEnumerationStrategy,
-				IDatabase database,
-				string keyPrefix = null)
-		{
-			this.serverEnumerationStrategy = serverEnumerationStrategy ?? new ServerEnumerationStrategy();
-			this.Serializer = serializer ?? throw new ArgumentNullException(nameof(serializer));
-			this.connectionMultiplexer = connectionMultiplexer ?? throw new ArgumentNullException(nameof(connectionMultiplexer));
-
-			Database = database;
-
-			if (!string.IsNullOrWhiteSpace(keyPrefix))
-			{
-				Database = Database.WithKeyPrefix(keyPrefix);
-			}
-
-			keyprefix = keyPrefix;
-        }
-
-		public IDatabase Database { get; }
-
-		public ISerializer Serializer { get; }
-
-		public bool Exists(string key, CommandFlags flags = CommandFlags.None)
-		{
-			return Database.KeyExists(key, flags);
-		}
-
-		public Task<bool> ExistsAsync(string key, CommandFlags flags = CommandFlags.None)
-		{
-			return Database.KeyExistsAsync(key, flags);
-		}
-
-		public bool Remove(string key, CommandFlags flags = CommandFlags.None)
-		{
-			return Database.KeyDelete(key, flags);
-		}
-
-		public Task<bool> RemoveAsync(string key, CommandFlags flags = CommandFlags.None)
-		{
-=======
     internal class RedisDatabase : IRedisDatabase
     {
         private readonly IConnectionMultiplexer connectionMultiplexer;
@@ -112,7 +62,6 @@
 
         public Task<bool> RemoveAsync(string key, CommandFlags flags = CommandFlags.None)
         {
->>>>>>> fb167b60
             return Database.KeyDeleteAsync(key, flags);
         }
 
